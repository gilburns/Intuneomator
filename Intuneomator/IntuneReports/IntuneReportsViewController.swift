//
//  IntuneReportsViewController.swift
//  Intuneomator
//
//  Created by Gil Burns on 7/17/25.
//

import Cocoa


class IntuneReportsViewController: NSViewController {
    
    @IBOutlet weak var reportNamePopUp: NSPopUpButton!
    @IBOutlet weak var runReportButton: NSButton!
    @IBOutlet weak var scheduleReportButton: NSButton!
    @IBOutlet weak var manageSchedulesButton: NSButton!
    @IBOutlet weak var progressIndicator: NSProgressIndicator!
    @IBOutlet weak var statusLabel: NSTextField!
    @IBOutlet weak var cancelButton: NSButton!
    
    // MARK: - Properties
    
    /// Current export job ID for cancellation tracking
    private var currentJobId: String?
    
    /// Export operation cancellation flag
    private var isExportCancelled: Bool = false
    
    /// Set of cancelled job IDs to ignore when they complete
    private var cancelledJobIds: Set<String> = []
    
    /// Timer for polling progress updates
    private var progressTimer: Timer?
    
    /// Export start time for elapsed time tracking
    private var exportStartTime: Date?
    
<<<<<<< HEAD
    /// Variable to set so the popup reports menu selects that menu item when the view opens
    var preselectedReport: String?
=======
    /// Currently selected report type
    private var selectedReportType: String?
    
>>>>>>> cc149c82
    
    // MARK: - View Lifecycle
    /// Lifecycle callback invoked when the view loads.
    /// Sets up the assignments file path, table view delegate/data source, and loads existing assignments.
    override func viewDidLoad() {
        super.viewDidLoad()
        
        setupUI()
    }
    
    // MARK: - Public Methods
    
    /// Preselects a specific report type in the popup menu
    /// - Parameter reportType: The report type to preselect (e.g., "Devices with Inventory")
    func preselectReportType(_ reportType: String) {
        // Ensure the popup is set up first
        if reportNamePopUp.numberOfItems == 0 {
            setupPopups()
        }
        
        // Set the selected report type and update the placeholder item
        if let reportDef = ReportRegistry.shared.getReportDefinition(for: reportType) {
            selectedReportType = reportType
            
            // Update the placeholder item title (first item in the menu)
            if let placeholderItem = reportNamePopUp.menu?.item(at: 0) {
                placeholderItem.title = reportDef.displayName
                reportNamePopUp.selectItem(at: 0)
            }
            
            Logger.info("Preselected report type: \(reportType) (\(reportDef.displayName))", category: .core, toUserDirectory: true)
        } else {
            Logger.warning("Could not find report type '\(reportType)' in registry", category: .core, toUserDirectory: true)
        }
    }
    
    
    
    // MARK: - UI Setup
    private func setupUI() {
        setupPopups()
        setupStatusControls()
        setupScheduleButtons()
    }
    
    private func setupStatusControls() {
        // Initialize status label
        statusLabel.stringValue = "Ready to export reports"
        statusLabel.textColor = .secondaryLabelColor
        
        // Initialize cancel button
        cancelButton.isHidden = true
        cancelButton.title = "Cancel"
        
        // Set progress indicator to determinate mode
        progressIndicator.isIndeterminate = false
        progressIndicator.minValue = 0
        progressIndicator.maxValue = 100
        progressIndicator.doubleValue = 0
        progressIndicator.isHidden = true
    }
    
    private func setupPopups() {
        reportNamePopUp.removeAllItems()
        
        // Add a placeholder item to show current selection
        let placeholderItem = NSMenuItem(title: "Select Report Type...", action: nil, keyEquivalent: "")
        placeholderItem.isEnabled = false
        reportNamePopUp.menu?.addItem(placeholderItem)
        
        // Add separator
        reportNamePopUp.menu?.addItem(NSMenuItem.separator())
        
        // Get all reports from registry and populate popup with categories as submenus
        let categories = ReportRegistry.shared.getCategories()
        
        for category in categories {
            // Create category submenu
            let categoryMenu = NSMenu()
            let categoryMenuItem = NSMenuItem(title: category, action: nil, keyEquivalent: "")
            categoryMenuItem.submenu = categoryMenu
            
            // Add reports for this category
            let reportsInCategory = ReportRegistry.shared.getReportsForCategory(category)
            for report in reportsInCategory {
                let reportMenuItem = NSMenuItem(title: report.displayName, action: #selector(reportSelectionChanged(_:)), keyEquivalent: "")
                reportMenuItem.toolTip = report.formattedTooltip()
                reportMenuItem.target = self
                reportMenuItem.representedObject = report.type // Store the report type for identification
                categoryMenu.addItem(reportMenuItem)
            }
            
            reportNamePopUp.menu?.addItem(categoryMenuItem)
        }
        
        // Select the placeholder item by default
        reportNamePopUp.selectItem(at: 0)
    }
    
    private func setupScheduleButtons() {
        // Set initial button states
        updateScheduleButtonsState()
        
        // Set up button appearance
        scheduleReportButton.title = "Schedule Report"
        manageSchedulesButton.title = "Manage Schedules"
        
        // Update button state when report selection changes
        reportNamePopUp.target = self
        reportNamePopUp.action = #selector(reportSelectionChanged(_:))
    }
    
    @objc private func reportSelectionChanged(_ sender: Any) {
        // Handle selection from submenu items
        if let menuItem = sender as? NSMenuItem,
           let reportType = menuItem.representedObject as? String {
            selectedReportType = reportType
            
            // Update the placeholder item title (first item in the menu)
            if let placeholderItem = reportNamePopUp.menu?.item(at: 0) {
                placeholderItem.title = menuItem.title
            }
            
            // Ensure the placeholder item remains selected
            reportNamePopUp.selectItem(at: 0)
        }
        updateScheduleButtonsState()
    }

    
    // MARK: - Actions
    @IBAction func runReportButtonClicked(_ sender: Any) {
        showExportFullReportDialog()
    }
    
    @IBAction func scheduleReportButtonClicked(_ sender: Any) {
        showScheduleReportDialog()
    }
    
    @IBAction func manageSchedulesButtonClicked(_ sender: Any) {
        showScheduleManagementWindow()
    }
    
    @IBAction func cancelButtonClicked(_ sender: Any) {
        cancelCurrentExport()
    }
    
    /// Cancels the current export operation
    private func cancelCurrentExport() {
        isExportCancelled = true
        
        // Add current job ID to cancelled set
        if let jobId = currentJobId {
            cancelledJobIds.insert(jobId)
            Logger.info("Export operation cancelled by user for job ID: \(jobId)", category: .core, toUserDirectory: true)
        } else {
            Logger.info("Export operation cancelled by user (no job ID yet)", category: .core, toUserDirectory: true)
        }
        
        progressTimer?.invalidate()
        progressTimer = nil
        
        updateStatusLabel("Export cancelled by user", color: .systemOrange)
        resetUIState()
    }

    private func getReportNameAndType() -> (reportName: String, reportType: String)? {
        guard let reportType = selectedReportType,
              let reportDef = ReportRegistry.shared.getReportDefinition(for: reportType) else { 
            return nil 
        }
        
        return (reportName: reportDef.displayName, reportType: reportType)
    }
    
    
    
    // MARK: - Export Full Report Functionality
    
    /// Shows the export full report dialog with format and save location options
    private func showExportFullReportDialog() {
        
        let reportNameAndType = getReportNameAndType()
        guard reportNameAndType != nil else {
            return
        }
        
        guard let reportType = reportNameAndType?.reportType else {
            return
        }
        
        guard let reportName = reportNameAndType?.reportName else {
            return
        }
        
        let alert = NSAlert()
        alert.messageText = "Export Full Report"
        alert.informativeText = "Export the '\(reportName)' report from Microsoft Graph."
        
        // Check if this report type supports filtering using ReportRegistry
        let reportDefinition = ReportRegistry.shared.getReportDefinition(for: reportType)
        let hasFilters = reportDefinition?.supportedFilters.isEmpty == false
        
        // Calculate dialog dimensions based on filter support
        let dialogWidth: CGFloat = hasFilters ? 560 : 450 // Wider for two-column layout
        var dialogHeight: CGFloat = 50
        
        if hasFilters, let filterCount = reportDefinition?.supportedFilters.count {
            // Calculate height based on number of filters (two-column layout)
            let filtersPerColumn = Int(ceil(Double(filterCount) / 2.0))
            let filterAreaHeight = CGFloat(filtersPerColumn) * 28 + 45 // 28px spacing + padding + title space
            dialogHeight = max(120, filterAreaHeight + 60) // Minimum height + space for format controls
        }
        
        let accessoryView = NSView(frame: NSRect(x: 0, y: 0, width: dialogWidth, height: dialogHeight))
        
        // Format label and popup - position at top of dialog
        let formatLabelY = dialogHeight - 30
        let formatPopupY = dialogHeight - 32
        
        let formatLabel = NSTextField(labelWithString: "Export Format:")
        formatLabel.frame = NSRect(x: 0, y: formatLabelY, width: 100, height: 20)
        formatLabel.font = NSFont.boldSystemFont(ofSize: 13)
        accessoryView.addSubview(formatLabel)
        
        let formatPopup = NSPopUpButton(frame: NSRect(x: 110, y: formatPopupY, width: 80, height: 25))
        formatPopup.addItem(withTitle: "CSV")
        formatPopup.addItem(withTitle: "JSON")
        formatPopup.selectItem(at: 0) // Default to CSV
        accessoryView.addSubview(formatPopup)
        
        // Create filter controls dynamically using ReportRegistry
        var filterControls: [String: NSControl] = [:]
        
        if hasFilters {
            // Create a container view for filters
            let filterContainerHeight = dialogHeight - 50
            let filterContainer = NSView(frame: NSRect(x: 0, y: 5, width: dialogWidth, height: filterContainerHeight))
            accessoryView.addSubview(filterContainer)
            
            // Use ReportRegistry to create filter controls dynamically
            filterControls = ReportRegistry.shared.createFilterControls(for: reportType, in: filterContainer)
        }
        
        alert.accessoryView = accessoryView
        alert.addButton(withTitle: "Export")
        alert.addButton(withTitle: "Cancel")
        
        let response = alert.runModal()
        if response == .alertFirstButtonReturn {
            let format = formatPopup.titleOfSelectedItem?.lowercased() ?? "csv"
            
            // Extract filter values using ReportRegistry for proper API value mapping
            let filters = ReportRegistry.shared.extractFilterValues(from: filterControls, for: reportType)
            
            // Show save panel
            showSavePanelForFullReport(reportName: reportName, reportType: reportType, format: format, filters: filters)
        }
    }
    
    /// Shows save panel for full report export
    /// - Parameters:
    ///   - reportName: The report name for display
    ///   - reportType: The report type for API calls
    ///   - format: Export format (csv or json)
    ///   - filters: Dictionary of filter values to apply
    private func showSavePanelForFullReport(reportName: String, reportType: String, format: String, filters: [String: String] = [:]) {
        let savePanel = NSSavePanel()
        savePanel.title = "Export '\(reportName)' Report"
        
        // Set appropriate file type based on format
        if format == "csv" {
            savePanel.allowedContentTypes = [.commaSeparatedText]
        } else {
            savePanel.allowedContentTypes = [.json]
        }
        
        // Generate default filename
        let reportName = (reportName).replacingOccurrences(of: " ", with: "")
        let formatter = DateFormatter()
        formatter.dateFormat = "yyyy-MM-dd_HH-mm-ss"
        let timestamp = formatter.string(from: Date())
        let fileExtension = format == "csv" ? "csv" : "json"
        savePanel.nameFieldStringValue = "\(reportName)_FullReport_\(timestamp).\(fileExtension)"
        
        savePanel.begin { [weak self] response in
            if response == .OK, let url = savePanel.url {
                self?.performFullReportExport(reportName: reportName, reportType: reportType, format: format, filters: filters, saveUrl: url)
            }
        }
    }
    
    /// Performs the full report export using Microsoft Graph export jobs API
    /// - Parameters:
    ///   - reportName: The report name for display
    ///   - reportType: The report type for API calls
    ///   - format: Export format (csv or json)
    ///   - filters: Dictionary of filter values to apply
    ///   - saveUrl: The file URL to save to
    private func performFullReportExport(reportName: String, reportType: String, format: String, filters: [String: String] = [:], saveUrl: URL) {
        // Reset cancellation state
        isExportCancelled = false
        exportStartTime = Date()
        
        // Show progress and disable controls
        setExportInProgress(true)
        updateStatusLabel("Creating export job...", color: .controlAccentColor)
        
        Logger.info("Starting full report export for \(reportType) in \(format) format", category: .core, toUserDirectory: true)
        
        // Build OData filter string from filter parameters using ReportRegistry
        let filterString = ReportRegistry.shared.buildODataFilter(from: filters, for: reportType)
        
        // Get default columns for the report type
        let defaultColumns = ReportRegistry.shared.getDefaultColumns(for: reportType)
        
        // Create export job using generic XPC method
        XPCManager.shared.createExportJob(
            reportName: reportType,
            filter: filterString,
            select: defaultColumns,
            format: format
        ) { [weak self] jobId in
            DispatchQueue.main.async {
                guard let self = self, let jobId = jobId else {
                    self?.handleExportError("Failed to create export job")
                    return
                }
                
                self.pollAndHandleExportJob(jobId: jobId, saveUrl: saveUrl, format: format)
            }
        }
    }
    
    /// Saves export job data to the specified file
    /// - Parameters:
    ///   - data: The export job data (ZIP file from Microsoft Graph)
    ///   - saveUrl: The file URL to save to
    ///   - format: The export format for user feedback
    private func saveExportJobData(_ data: Data, to saveUrl: URL, format: String) {
        do {
            // Show completion
            updateProgress(100, message: "Extracting and saving file")
            
            // Microsoft Graph export jobs return ZIP files, so we need to extract the content
            let extractedData = try extractExportDataFromZip(data, expectedFormat: format)
            
            // Save the extracted CSV/JSON data
            try extractedData.write(to: saveUrl)
            
            // Reset UI state
            resetUIState()
            updateStatusLabel("Export completed successfully", color: .systemGreen)
            
            let dataSize = ByteCountFormatter.string(fromByteCount: Int64(extractedData.count), countStyle: .file)
            Logger.info("Full report export completed: \(dataSize) extracted and saved to \(saveUrl.lastPathComponent)", category: .core, toUserDirectory: true)
            
            // Show success and offer to open file
            let alert = NSAlert()
            alert.alertStyle = .informational
            alert.messageText = "Export Completed"
            alert.informativeText = "Full installation report (\(dataSize)) exported successfully to \(saveUrl.lastPathComponent)"
            alert.addButton(withTitle: "Open File")
            alert.addButton(withTitle: "Show in Finder")
            alert.addButton(withTitle: "OK")
            
            let response = alert.runModal()
            if response == .alertFirstButtonReturn {
                NSWorkspace.shared.open(saveUrl)
            } else if response == .alertSecondButtonReturn {
                NSWorkspace.shared.selectFile(saveUrl.path, inFileViewerRootedAtPath: "")
            }
            
        } catch {
            handleExportError("Failed to save export file: \(error.localizedDescription)")
        }
    }
    
    /// Extracts the actual CSV/JSON data from the ZIP file returned by Microsoft Graph export jobs
    /// - Parameters:
    ///   - zipData: The ZIP file data from the export job
    ///   - expectedFormat: The expected format (csv or json)
    /// - Returns: The extracted CSV/JSON data
    /// - Throws: Extraction or file format errors
    private func extractExportDataFromZip(_ zipData: Data, expectedFormat: String) throws -> Data {
        // Create a temporary directory to extract the ZIP
        let tempDir = FileManager.default.temporaryDirectory.appendingPathComponent(UUID().uuidString)
        try FileManager.default.createDirectory(at: tempDir, withIntermediateDirectories: true)
        
        defer {
            // Clean up temporary directory
            try? FileManager.default.removeItem(at: tempDir)
        }
        
        // Write ZIP data to temporary file
        let tempZipFile = tempDir.appendingPathComponent("export.zip")
        try zipData.write(to: tempZipFile)
        
        // Extract ZIP file using NSTask (unzip command)
        let unzipProcess = Process()
        unzipProcess.launchPath = "/usr/bin/unzip"
        unzipProcess.arguments = ["-j", tempZipFile.path, "-d", tempDir.path] // -j flattens directory structure
        unzipProcess.launch()
        unzipProcess.waitUntilExit()
        
        guard unzipProcess.terminationStatus == 0 else {
            throw NSError(domain: "ExportExtraction", code: 1, userInfo: [NSLocalizedDescriptionKey: "Failed to extract ZIP file"])
        }
        
        // Find the extracted file with the expected format
        let extractedFiles = try FileManager.default.contentsOfDirectory(at: tempDir, includingPropertiesForKeys: nil)
        let targetExtension = expectedFormat.lowercased()
        
        // Look for a file with the expected extension
        guard let extractedFile = extractedFiles.first(where: { $0.pathExtension.lowercased() == targetExtension }) else {
            // If no file with expected extension, try to find any CSV or JSON file
            let fallbackFile = extractedFiles.first { url in
                let ext = url.pathExtension.lowercased()
                return ext == "csv" || ext == "json"
            }
            
            guard let fallbackFile = fallbackFile else {
                throw NSError(domain: "ExportExtraction", code: 2, userInfo: [NSLocalizedDescriptionKey: "No \(targetExtension.uppercased()) file found in export ZIP"])
            }
            
            Logger.warning("Expected \(targetExtension) file not found, using \(fallbackFile.lastPathComponent)", category: .core, toUserDirectory: true)
            return try Data(contentsOf: fallbackFile)
        }
        
        Logger.info("Extracted \(extractedFile.lastPathComponent) from export ZIP", category: .core, toUserDirectory: true)
        return try Data(contentsOf: extractedFile)
    }
    
    /// Handles export errors by showing appropriate UI feedback
    /// - Parameter message: The error message to display
    private func handleExportError(_ message: String) {
        resetUIState()
        updateStatusLabel("Export failed", color: .systemRed)
        
        Logger.error("Full report export error: \(message)", category: .core, toUserDirectory: true)
        showError(message)
    }
    
    // MARK: - Export Job Types
    private func performAllAppsListExportJob(reportType: String, format: String, saveUrl: URL) {
        // Create AllAppsList job
        XPCManager.shared.createAllAppsListExportJob(
            includeColumns: nil,
            format: format
        ) { [weak self] jobId in
            DispatchQueue.main.async {
                guard let self = self, let jobId = jobId else {
                    self?.handleExportError("Failed to create export job")
                    return
                }
                
                self.pollAndHandleExportJob(jobId: jobId, saveUrl: saveUrl, format: format)
            }
        }
    }

    private func performAppInstallStatusAggregateExportJob(reportType: String, format: String, saveUrl: URL) {
        // Create AppInstallStatusAggregate job
        XPCManager.shared.createAppInstallStatusAggregateExportJob(
            platform: nil,
            failedDevicePercentage: nil,
            includeColumns: nil,
            format: format
        ) { [weak self] jobId in
            DispatchQueue.main.async {
                guard let self = self, let jobId = jobId else {
                    self?.handleExportError("Failed to create export job")
                    return
                }
                
                self.pollAndHandleExportJob(jobId: jobId, saveUrl: saveUrl, format: format)
            }
        }
    }


    private func performAppInvAggregateExportJob(reportType: String, format: String, saveUrl: URL) {
        // Create AppInvAggregate job
        XPCManager.shared.createAppInvAggregateExportJob(
            includeColumns: nil,
            format: format
        ) { [weak self] jobId in
            DispatchQueue.main.async {
                guard let self = self, let jobId = jobId else {
                    self?.handleExportError("Failed to create export job")
                    return
                }
                
                self.pollAndHandleExportJob(jobId: jobId, saveUrl: saveUrl, format: format)
            }
        }
    }

    private func performAppInventoryRawDataExportJob(reportType: String, format: String, filters: [String: String] = [:], saveUrl: URL) {
        // Extract filter values
        let platform = filters["platform"] != "All" ? filters["platform"] : nil
        let applicationName = filters["applicationName"]
        let applicationPublisher = filters["applicationPublisher"]
        
        // Create AppInventoryRawData job with filters
        XPCManager.shared.createAppInvRawDataExportJob(
            applicationName: applicationName,
            applicationPublisher: applicationPublisher,
            applicationShortVersion: nil,
            applicationVersion: nil,
            deviceId: nil,
            deviceName: nil,
            osDescription: nil,
            osVersion: nil,
            platform: platform,
            userId: nil,
            emailAddress: nil,
            userName: nil,
            includeColumns: nil,
            format: format
        ) { [weak self] jobId in
            DispatchQueue.main.async {
                guard let self = self, let jobId = jobId else {
                    self?.handleExportError("Failed to create export job")
                    return
                }
                
                self.pollAndHandleExportJob(jobId: jobId, saveUrl: saveUrl, format: format)
            }
        }
    }

    private func performDeviceComplianceExportJob(reportType: String, format: String, filters: [String: String] = [:], saveUrl: URL) {
        // Extract filter values for compliance reports
        let ownerType = filters["ownerType"] != "All" ? filters["ownerType"] : nil
        let complianceState = filters["complianceState"] != "All" ? filters["complianceState"] : nil
        let deviceType = filters["deviceType"] != "All" ? filters["deviceType"] : nil
        
        // Create DeviceCompliance job with filters
        XPCManager.shared.createDeviceComplianceExportJob(
            complianceState: complianceState,
            os: nil, // Could add OS filter later
            ownerType: ownerType,
            deviceType: deviceType,
            includeColumns: nil,
            format: format
        ) { [weak self] jobId in
            DispatchQueue.main.async {
                guard let self = self, let jobId = jobId else {
                    self?.handleExportError("Failed to create export job")
                    return
                }
                
                self.pollAndHandleExportJob(jobId: jobId, saveUrl: saveUrl, format: format)
            }
        }
    }

    private func performDeviceNonComplianceExportJob(reportType: String, format: String, filters: [String: String] = [:], saveUrl: URL) {
        // Extract filter values for non-compliance reports
        let ownerType = filters["ownerType"] != "All" ? filters["ownerType"] : nil
        let complianceState = filters["complianceState"] != "All" ? filters["complianceState"] : nil
        let deviceType = filters["deviceType"] != "All" ? filters["deviceType"] : nil
        
        // Create DeviceNonCompliance job with filters
        XPCManager.shared.createDeviceNonComplianceExportJob(
            complianceState: complianceState,
            os: nil, // Could add OS filter later
            ownerType: ownerType,
            deviceType: deviceType,
            userId: nil,
            includeColumns: nil,
            format: format
        ) { [weak self] jobId in
            DispatchQueue.main.async {
                guard let self = self, let jobId = jobId else {
                    self?.handleExportError("Failed to create export job")
                    return
                }
                
                self.pollAndHandleExportJob(jobId: jobId, saveUrl: saveUrl, format: format)
            }
        }
    }

    private func performDevicesExportJob(reportType: String, format: String, filters: [String: String] = [:], saveUrl: URL) {
        // Extract filter values (convert "All" to nil for API)
        let ownerType = filters["ownerType"] != "All" ? filters["ownerType"] : nil
        let managementState = filters["managementState"] != "All" ? filters["managementState"] : nil
        let compliantState = filters["compliantState"] != "All" ? filters["compliantState"] : nil
        let deviceType = filters["deviceType"] != "All" ? filters["deviceType"] : nil
        
        // Create Devices job with filters
        XPCManager.shared.createDevicesExportJob(
            ownerType: ownerType,
            deviceType: deviceType,
            managementAgents: nil,
            categoryName: nil,
            managementState: managementState,
            compliantState: compliantState,
            jailBroken: nil,
            enrollmentType: nil,
            includeColumns: nil,
            format: format
        ) { [weak self] jobId in
            DispatchQueue.main.async {
                guard let self = self, let jobId = jobId else {
                    self?.handleExportError("Failed to create export job")
                    return
                }
                
                self.pollAndHandleExportJob(jobId: jobId, saveUrl: saveUrl, format: format)
            }
        }
    }

    private func performDevicesWithInventoryExportJob(reportType: String, format: String, filters: [String: String] = [:], saveUrl: URL) {
        // Extract filter values (convert "All" to nil for API)
        let ownerType = filters["ownerType"] != "All" ? filters["ownerType"] : nil
        let managementState = filters["managementState"] != "All" ? filters["managementState"] : nil
        let compliantState = filters["compliantState"] != "All" ? filters["compliantState"] : nil
        let deviceType = filters["deviceType"] != "All" ? filters["deviceType"] : nil
        
        // Create Devices job with filters
        XPCManager.shared.createDevicesWithInventoryExportJob(
            createdDate: nil,
            lastContact: nil,
            categoryName: nil,
            compliantState: compliantState,
            managementAgents: nil,
            ownerType: ownerType,
            managementState: managementState,
            deviceType: deviceType,
            jailBroken: nil,
            enrollmentType: nil,
            includeColumns: nil,
            format: format
        ) { [weak self] jobId in
            DispatchQueue.main.async {
                guard let self = self, let jobId = jobId else {
                    self?.handleExportError("Failed to create export job")
                    return
                }
                
                self.pollAndHandleExportJob(jobId: jobId, saveUrl: saveUrl, format: format)
            }
        }
    }

    private func performDefenderAgentsExportJob(reportType: String, format: String, saveUrl: URL) {
        // Create DefenderAgents job
        XPCManager.shared.createDefenderAgentsExportJob(
            deviceState: nil,
            signatureUpdateOverdue: nil,
            malwareProtectionEnabled: nil,
            realTimeProtectionEnabled: nil,
            networkInspectionSystemEnabled: nil,
            includeColumns: nil,
            format: format
        ) { [weak self] jobId in
            DispatchQueue.main.async {
                guard let self = self, let jobId = jobId else {
                    self?.handleExportError("Failed to create export job")
                    return
                }
                
                self.pollAndHandleExportJob(jobId: jobId, saveUrl: saveUrl, format: format)
            }
        }
    }

    private func performFirewallStatusExportJob(reportType: String, format: String, saveUrl: URL) {
        // Create FirewallStatus job
        XPCManager.shared.createFirewallStatusExportJob(
            firewallStatus: nil,
            includeColumns: nil,
            format: format
        ) { [weak self] jobId in
            DispatchQueue.main.async {
                guard let self = self, let jobId = jobId else {
                    self?.handleExportError("Failed to create export job")
                    return
                }
                
                self.pollAndHandleExportJob(jobId: jobId, saveUrl: saveUrl, format: format)
            }
        }
    }

    private func performMalwareExportJob(reportType: String, format: String, saveUrl: URL) {
        // Create Malware job
        XPCManager.shared.createMalwareExportJob(
            severity: nil,
            executionState: nil,
            state: nil,
            includeColumns: nil,
            format: format
        ) { [weak self] jobId in
            DispatchQueue.main.async {
                guard let self = self, let jobId = jobId else {
                    self?.handleExportError("Failed to create export job")
                    return
                }
                
                self.pollAndHandleExportJob(jobId: jobId, saveUrl: saveUrl, format: format)
            }
        }
    }

    private func performMAMAppProtectionStatusExportJob(reportType: String, format: String, saveUrl: URL) {
        // Create MAMAppProtectionStatus job
        XPCManager.shared.createMAMAppProtectionStatusExportJob(
            includeColumns: nil,
            format: format
        ) { [weak self] jobId in
            DispatchQueue.main.async {
                guard let self = self, let jobId = jobId else {
                    self?.handleExportError("Failed to create export job")
                    return
                }
                
                self.pollAndHandleExportJob(jobId: jobId, saveUrl: saveUrl, format: format)
            }
        }
    }

    private func performMAMAppConfigurationStatusExportJob(reportType: String, format: String, saveUrl: URL) {
        // Create MAMAppConfigurationStatus job
        XPCManager.shared.createMAMAppConfigurationStatusExportJob(
            includeColumns: nil,
            format: format
        ) { [weak self] jobId in
            DispatchQueue.main.async {
                guard let self = self, let jobId = jobId else {
                    self?.handleExportError("Failed to create export job")
                    return
                }
                
                self.pollAndHandleExportJob(jobId: jobId, saveUrl: saveUrl, format: format)
            }
        }
    }

    private func performFeatureUpdatePolicyFailuresAggregateExportJob(reportType: String, format: String, saveUrl: URL) {
        // Create FeatureUpdatePolicyFailuresAggregate job
        XPCManager.shared.createFeatureUpdatePolicyFailuresAggregateExportJob(
            includeColumns: nil,
            format: format
        ) { [weak self] jobId in
            DispatchQueue.main.async {
                guard let self = self, let jobId = jobId else {
                    self?.handleExportError("Failed to create export job")
                    return
                }
                
                self.pollAndHandleExportJob(jobId: jobId, saveUrl: saveUrl, format: format)
            }
        }
    }


    // MARK: - UI State Management
    
    /// Sets the export in progress state
    /// - Parameter inProgress: Whether export is in progress
    private func setExportInProgress(_ inProgress: Bool) {
        runReportButton.isEnabled = !inProgress
        reportNamePopUp.isEnabled = !inProgress
        cancelButton.isHidden = !inProgress
        
        if inProgress {
            progressIndicator.isHidden = false
            progressIndicator.startAnimation(nil)
        } else {
            progressIndicator.isHidden = true
            progressIndicator.stopAnimation(nil)
        }
    }
    
    /// Resets UI to default state
    private func resetUIState() {
        setExportInProgress(false)
        progressIndicator.doubleValue = 0
        progressTimer?.invalidate()
        progressTimer = nil
        currentJobId = nil
        isExportCancelled = false  // Reset cancellation flag
        updateStatusLabel("Ready to export reports", color: .secondaryLabelColor)
    }
    
    /// Updates the status label with color
    /// - Parameters:
    ///   - message: Status message to display
    ///   - color: Text color for the message
    private func updateStatusLabel(_ message: String, color: NSColor) {
        statusLabel.stringValue = message
        statusLabel.textColor = color
    }
    
    /// Updates progress with elapsed time and optional percentage
    /// - Parameters:
    ///   - progress: Progress percentage (0-100)
    ///   - message: Status message
    private func updateProgress(_ progress: Double, message: String) {
        progressIndicator.doubleValue = progress
        
        // Add elapsed time to status message
        if let startTime = exportStartTime {
            let elapsed = Date().timeIntervalSince(startTime)
            let elapsedString = String(format: "%.0fs", elapsed)
            updateStatusLabel("\(message) (\(elapsedString))", color: .controlAccentColor)
        } else {
            updateStatusLabel(message, color: .controlAccentColor)
        }
    }
    
    /// Starts simulated progress tracking since Microsoft Graph doesn't provide real-time progress
    private func startProgressTracking() {
        var currentProgress: Double = 5
        updateProgress(currentProgress, message: "Processing export job…")
        
        // Timer to simulate progress while waiting for Microsoft Graph
        progressTimer = Timer.scheduledTimer(withTimeInterval: 2.0, repeats: true) { [weak self] timer in
            guard let self = self, !self.isExportCancelled else {
                timer.invalidate()
                return
            }
            
            // Gradually increase progress up to 90% (never 100% until actually complete)
            currentProgress += 5
            if currentProgress > 90 {
                currentProgress = 90
            }
            
            // Vary the message based on time elapsed
            let elapsed = Date().timeIntervalSince(self.exportStartTime ?? Date())
            let message: String
            if elapsed < 4 {
                message = "Processing export job…"
            } else if elapsed < 12 {
                message = "Creating export job…"
            } else if elapsed < 25 {
                message = "Intune exporting data…"
            } else {
                message = "Finalizing export report…"
            }
            
            self.updateProgress(currentProgress, message: message)
        }
    }
    
    /// Generic helper to handle export job polling with proper cancellation support
    /// - Parameters:
    ///   - jobId: The export job ID
    ///   - saveUrl: Where to save the completed export
    ///   - format: Export format for user feedback
    private func pollAndHandleExportJob(jobId: String, saveUrl: URL, format: String) {
        // Check if cancelled before proceeding
//        guard !isExportCancelled else { return }
        
        guard !self.cancelledJobIds.contains(jobId) else {
            Logger.info("Export job \(jobId) completed but was cancelled by user - ignoring result", category: .core, toUserDirectory: true)
            self.cancelledJobIds.remove(jobId)
            return
        }

        currentJobId = jobId
        Logger.info("Export job created with ID: \(jobId)", category: .core, toUserDirectory: true)
        
        // Start progress tracking with simulated progress
        startProgressTracking()
        
        // Poll and download the export job
        XPCManager.shared.pollAndDownloadExportJob(
            jobId: jobId,
            maxWaitTimeSeconds: 600, // 10 minutes
            pollIntervalSeconds: 5
        ) { [weak self] data in
            DispatchQueue.main.async {
                guard let self = self else { return }
                
                // Check if this specific job was cancelled
                guard !self.cancelledJobIds.contains(jobId) else { 
                    Logger.info("Export job \(jobId) completed but was cancelled by user - ignoring result", category: .core, toUserDirectory: true)
                    self.cancelledJobIds.remove(jobId) // Clean up
                    return 
                }
                
                if let data = data {
                    self.saveExportJobData(data, to: saveUrl, format: format)
                } else {
                    self.handleExportError("Export job failed or timed out")
                }
            }
        }
    }
    
    
    // MARK: - Simple Filter Options
    
    /// Creates simplified device filter controls
    /// - Parameter container: The view to add controls to
    /// - Returns: Dictionary of filter controls for value extraction
    private func createDeviceFiltersSimple(in container: NSView) -> [String: NSControl] {
        var controls: [String: NSControl] = [:]
        
        // Add "Filters:" label
        let filtersLabel = NSTextField(labelWithString: "Filters:")
        filtersLabel.frame = NSRect(x: 0, y: 60, width: 60, height: 17)
        filtersLabel.font = NSFont.boldSystemFont(ofSize: 13)
        container.addSubview(filtersLabel)
        
        // Owner Type filter
        let ownerLabel = NSTextField(labelWithString: "Owner Type:")
        ownerLabel.frame = NSRect(x: 0, y: 35, width: 80, height: 17)
        container.addSubview(ownerLabel)
        
        let ownerPopup = NSPopUpButton(frame: NSRect(x: 90, y: 31, width: 120, height: 25))
        ownerPopup.addItem(withTitle: "All")
        ownerPopup.addItem(withTitle: "Company")
        ownerPopup.addItem(withTitle: "Personal")
        container.addSubview(ownerPopup)
        controls["ownerType"] = ownerPopup
        
        // Compliance State filter
        let complianceLabel = NSTextField(labelWithString: "Compliance:")
        complianceLabel.frame = NSRect(x: 220, y: 35, width: 80, height: 17)
        container.addSubview(complianceLabel)
        
        let compliancePopup = NSPopUpButton(frame: NSRect(x: 310, y: 31, width: 120, height: 25))
        compliancePopup.addItem(withTitle: "All")
        compliancePopup.addItem(withTitle: "Compliant")
        compliancePopup.addItem(withTitle: "Noncompliant")
        compliancePopup.addItem(withTitle: "InGracePeriod")
        container.addSubview(compliancePopup)
        controls["compliantState"] = compliancePopup
        
        // Management State filter
        let managementLabel = NSTextField(labelWithString: "Management:")
        managementLabel.frame = NSRect(x: 0, y: 8, width: 80, height: 17)
        container.addSubview(managementLabel)
        
        let managementPopup = NSPopUpButton(frame: NSRect(x: 90, y: 3, width: 120, height: 25))
        managementPopup.addItem(withTitle: "All")
        managementPopup.addItem(withTitle: "Managed")
        managementPopup.addItem(withTitle: "Discovered")
        managementPopup.addItem(withTitle: "Unhealthy")
        managementPopup.addItem(withTitle: "Retire Pending")
        managementPopup.addItem(withTitle: "Wipe Pending")
        container.addSubview(managementPopup)
        controls["managementState"] = managementPopup
        
        // Device Type filter
        let deviceTypeLabel = NSTextField(labelWithString: "Device Type:")
        deviceTypeLabel.frame = NSRect(x: 220, y: 8, width: 80, height: 17)
        container.addSubview(deviceTypeLabel)
        
        let deviceTypePopup = NSPopUpButton(frame: NSRect(x: 310, y: 3, width: 120, height: 25))
        deviceTypePopup.addItem(withTitle: "All")
        deviceTypePopup.addItem(withTitle: "Desktop")
        deviceTypePopup.addItem(withTitle: "Windows")
        deviceTypePopup.addItem(withTitle: "Mac")
        deviceTypePopup.addItem(withTitle: "MacMDM")
        deviceTypePopup.addItem(withTitle: "iPhone")
        deviceTypePopup.addItem(withTitle: "iPad")
        deviceTypePopup.addItem(withTitle: "iPod")
        deviceTypePopup.addItem(withTitle: "Android")
        deviceTypePopup.addItem(withTitle: "AndroidForWork")
        deviceTypePopup.addItem(withTitle: "AndroidEnterprise")
        deviceTypePopup.addItem(withTitle: "Windows10x")
        deviceTypePopup.addItem(withTitle: "AndroidnGMS")
        deviceTypePopup.addItem(withTitle: "CloudPC")
        deviceTypePopup.addItem(withTitle: "Linux")
        deviceTypePopup.addItem(withTitle: "WinMO6")
        deviceTypePopup.addItem(withTitle: "Nokia")
        deviceTypePopup.addItem(withTitle: "WindowsPhone")
        deviceTypePopup.addItem(withTitle: "WinCE")
        deviceTypePopup.addItem(withTitle: "WinEmbedded")
        deviceTypePopup.addItem(withTitle: "iSocConsumer")
        deviceTypePopup.addItem(withTitle: "Unix")
        deviceTypePopup.addItem(withTitle: "HoloLens")
        deviceTypePopup.addItem(withTitle: "SurfaceHub")
        container.addSubview(deviceTypePopup)
        controls["deviceType"] = deviceTypePopup
        
        return controls
    }

    /// Creates simplified device with inventory filter controls
    /// - Parameter container: The view to add controls to
    /// - Returns: Dictionary of filter controls for value extraction
    private func createDevicesWithInventoryFiltersSimple(in container: NSView) -> [String: NSControl] {
        var controls: [String: NSControl] = [:]
        
        // Add "Filters:" label
        let filtersLabel = NSTextField(labelWithString: "Filters:")
        filtersLabel.frame = NSRect(x: 0, y: 60, width: 60, height: 17)
        filtersLabel.font = NSFont.boldSystemFont(ofSize: 13)
        container.addSubview(filtersLabel)
        
        // Owner Type filter
        let ownerLabel = NSTextField(labelWithString: "Owner Type:")
        ownerLabel.frame = NSRect(x: 0, y: 35, width: 80, height: 17)
        container.addSubview(ownerLabel)
        
        let ownerPopup = NSPopUpButton(frame: NSRect(x: 90, y: 31, width: 120, height: 25))
        ownerPopup.addItem(withTitle: "All")
        ownerPopup.addItem(withTitle: "Company")
        ownerPopup.addItem(withTitle: "Personal")
        container.addSubview(ownerPopup)
        controls["ownerType"] = ownerPopup
        
        // Compliance State filter
        let complianceLabel = NSTextField(labelWithString: "Compliance:")
        complianceLabel.frame = NSRect(x: 220, y: 35, width: 80, height: 17)
        container.addSubview(complianceLabel)
        
        let compliancePopup = NSPopUpButton(frame: NSRect(x: 310, y: 31, width: 120, height: 25))
        compliancePopup.addItem(withTitle: "All")
        compliancePopup.addItem(withTitle: "Compliant")
        compliancePopup.addItem(withTitle: "Noncompliant")
        compliancePopup.addItem(withTitle: "InGracePeriod")
        container.addSubview(compliancePopup)
        controls["compliantState"] = compliancePopup
        
        // Management State filter
        let managementLabel = NSTextField(labelWithString: "Management:")
        managementLabel.frame = NSRect(x: 0, y: 8, width: 80, height: 17)
        container.addSubview(managementLabel)
        
        let managementPopup = NSPopUpButton(frame: NSRect(x: 90, y: 3, width: 120, height: 25))
        managementPopup.addItem(withTitle: "All")
        managementPopup.addItem(withTitle: "Managed")
        managementPopup.addItem(withTitle: "Discovered")
        managementPopup.addItem(withTitle: "Unhealthy")
        managementPopup.addItem(withTitle: "Retire Pending")
        managementPopup.addItem(withTitle: "Wipe Pending")
        container.addSubview(managementPopup)
        controls["managementState"] = managementPopup
        
        // Device Type filter
        let deviceTypeLabel = NSTextField(labelWithString: "Device Type:")
        deviceTypeLabel.frame = NSRect(x: 220, y: 8, width: 80, height: 17)
        container.addSubview(deviceTypeLabel)
        
        let deviceTypePopup = NSPopUpButton(frame: NSRect(x: 310, y: 3, width: 120, height: 25))
        deviceTypePopup.addItem(withTitle: "All")
        deviceTypePopup.addItem(withTitle: "Desktop")
        deviceTypePopup.addItem(withTitle: "Windows")
        deviceTypePopup.addItem(withTitle: "Mac")
        deviceTypePopup.addItem(withTitle: "MacMDM")
        deviceTypePopup.addItem(withTitle: "iPhone")
        deviceTypePopup.addItem(withTitle: "iPad")
        deviceTypePopup.addItem(withTitle: "iPod")
        deviceTypePopup.addItem(withTitle: "Android")
        deviceTypePopup.addItem(withTitle: "AndroidForWork")
        deviceTypePopup.addItem(withTitle: "AndroidEnterprise")
        deviceTypePopup.addItem(withTitle: "Windows10x")
        deviceTypePopup.addItem(withTitle: "AndroidnGMS")
        deviceTypePopup.addItem(withTitle: "CloudPC")
        deviceTypePopup.addItem(withTitle: "Linux")
        deviceTypePopup.addItem(withTitle: "WinMO6")
        deviceTypePopup.addItem(withTitle: "Nokia")
        deviceTypePopup.addItem(withTitle: "WindowsPhone")
        deviceTypePopup.addItem(withTitle: "WinCE")
        deviceTypePopup.addItem(withTitle: "WinEmbedded")
        deviceTypePopup.addItem(withTitle: "iSocConsumer")
        deviceTypePopup.addItem(withTitle: "Unix")
        deviceTypePopup.addItem(withTitle: "HoloLens")
        deviceTypePopup.addItem(withTitle: "SurfaceHub")
        container.addSubview(deviceTypePopup)
        controls["deviceType"] = deviceTypePopup

        return controls
    }

    /// Creates simplified app inventory filter controls
    /// - Parameter container: The view to add controls to
    /// - Returns: Dictionary of filter controls for value extraction
    private func createAppFiltersSimple(in container: NSView) -> [String: NSControl] {
        var controls: [String: NSControl] = [:]
        
        // Add "Filters:" label
        let filtersLabel = NSTextField(labelWithString: "Filters:")
        filtersLabel.frame = NSRect(x: 0, y: 60, width: 60, height: 17)
        filtersLabel.font = NSFont.boldSystemFont(ofSize: 13)
        container.addSubview(filtersLabel)
        
        // Platform filter
        let platformLabel = NSTextField(labelWithString: "Platform:")
        platformLabel.frame = NSRect(x: 0, y: 35, width: 70, height: 17)
        container.addSubview(platformLabel)
        
        let platformPopup = NSPopUpButton(frame: NSRect(x: 80, y: 33, width: 150, height: 25))
        platformPopup.addItem(withTitle: "All")
        platformPopup.addItem(withTitle: "Windows")
        platformPopup.addItem(withTitle: "MacOS")
        platformPopup.addItem(withTitle: "IOS")
        platformPopup.addItem(withTitle: "AndroidWorkProfile")
        platformPopup.addItem(withTitle: "AndroidFullyManagedDedicated")
        platformPopup.addItem(withTitle: "AndroidDeviceAdministrator")
        platformPopup.addItem(withTitle: "Other")
        container.addSubview(platformPopup)
        controls["platform"] = platformPopup
        
        // Application Name filter (text field)
        let appNameLabel = NSTextField(labelWithString: "App Name:")
        appNameLabel.frame = NSRect(x: 240, y: 35, width: 70, height: 17)
        container.addSubview(appNameLabel)
        
        let appNameField = NSTextField(frame: NSRect(x: 320, y: 33, width: 130, height: 25))
        appNameField.placeholderString = "e.g., Safari"
        container.addSubview(appNameField)
        controls["applicationName"] = appNameField
        
        // Publisher filter (text field)
        let publisherLabel = NSTextField(labelWithString: "Publisher:")
        publisherLabel.frame = NSRect(x: 0, y: 8, width: 70, height: 17)
        container.addSubview(publisherLabel)
        
        let publisherField = NSTextField(frame: NSRect(x: 80, y: 6, width: 130, height: 25))
        publisherField.placeholderString = "e.g., Microsoft"
        container.addSubview(publisherField)
        controls["applicationPublisher"] = publisherField
        
        return controls
    }
    
    /// Creates simplified compliance filter controls (no management state)
    /// - Parameter container: The view to add controls to
    /// - Returns: Dictionary of filter controls for value extraction
    private func createComplianceFiltersSimple(in container: NSView) -> [String: NSControl] {
        var controls: [String: NSControl] = [:]
        
        // Add "Filters:" label
        let filtersLabel = NSTextField(labelWithString: "Filters:")
        filtersLabel.frame = NSRect(x: 0, y: 60, width: 60, height: 17)
        filtersLabel.font = NSFont.boldSystemFont(ofSize: 13)
        container.addSubview(filtersLabel)
        
        // Owner Type filter
        let ownerLabel = NSTextField(labelWithString: "Owner Type:")
        ownerLabel.frame = NSRect(x: 0, y: 35, width: 80, height: 17)
        container.addSubview(ownerLabel)
        
        let ownerPopup = NSPopUpButton(frame: NSRect(x: 90, y: 31, width: 120, height: 25))
        ownerPopup.addItem(withTitle: "All")
        ownerPopup.addItem(withTitle: "Company")
        ownerPopup.addItem(withTitle: "Personal")
        container.addSubview(ownerPopup)
        controls["ownerType"] = ownerPopup
        
        // Compliance State filter
        let complianceLabel = NSTextField(labelWithString: "Compliance:")
        complianceLabel.frame = NSRect(x: 220, y: 35, width: 80, height: 17)
        container.addSubview(complianceLabel)
        
        let compliancePopup = NSPopUpButton(frame: NSRect(x: 310, y: 31, width: 120, height: 25))
        compliancePopup.addItem(withTitle: "All")
        compliancePopup.addItem(withTitle: "Compliant")
        compliancePopup.addItem(withTitle: "Noncompliant")
        compliancePopup.addItem(withTitle: "InGracePeriod")
        container.addSubview(compliancePopup)
        controls["complianceState"] = compliancePopup
        
        // Device Type filter
        let deviceTypeLabel = NSTextField(labelWithString: "Device Type:")
        deviceTypeLabel.frame = NSRect(x: 0, y: 8, width: 80, height: 17)
        container.addSubview(deviceTypeLabel)
        
        let deviceTypePopup = NSPopUpButton(frame: NSRect(x: 90, y: 3, width: 120, height: 25))
        deviceTypePopup.addItem(withTitle: "All")
        deviceTypePopup.addItem(withTitle: "Desktop")
        deviceTypePopup.addItem(withTitle: "Windows")
        deviceTypePopup.addItem(withTitle: "Mac")
        deviceTypePopup.addItem(withTitle: "MacMDM")
        deviceTypePopup.addItem(withTitle: "iPhone")
        deviceTypePopup.addItem(withTitle: "iPad")
        deviceTypePopup.addItem(withTitle: "Android")
        deviceTypePopup.addItem(withTitle: "AndroidForWork")
        deviceTypePopup.addItem(withTitle: "AndroidEnterprise")
        deviceTypePopup.addItem(withTitle: "CloudPC")
        deviceTypePopup.addItem(withTitle: "Linux")
        container.addSubview(deviceTypePopup)
        controls["deviceType"] = deviceTypePopup

        return controls
    }
    
    /// Creates simplified non-compliance filter controls (same as compliance)
    /// - Parameter container: The view to add controls to
    /// - Returns: Dictionary of filter controls for value extraction
    private func createNonComplianceFiltersSimple(in container: NSView) -> [String: NSControl] {
        var controls: [String: NSControl] = [:]
        
        // Add "Filters:" label
        let filtersLabel = NSTextField(labelWithString: "Filters:")
        filtersLabel.frame = NSRect(x: 0, y: 60, width: 60, height: 17)
        filtersLabel.font = NSFont.boldSystemFont(ofSize: 13)
        container.addSubview(filtersLabel)
        
        // Owner Type filter
        let ownerLabel = NSTextField(labelWithString: "Owner Type:")
        ownerLabel.frame = NSRect(x: 0, y: 35, width: 80, height: 17)
        container.addSubview(ownerLabel)
        
        let ownerPopup = NSPopUpButton(frame: NSRect(x: 90, y: 31, width: 100, height: 25))
        ownerPopup.addItem(withTitle: "All")
        ownerPopup.addItem(withTitle: "Company")
        ownerPopup.addItem(withTitle: "Personal")
        container.addSubview(ownerPopup)
        controls["ownerType"] = ownerPopup
        
        // Compliance State filter
        let complianceLabel = NSTextField(labelWithString: "Compliance:")
        complianceLabel.frame = NSRect(x: 200, y: 35, width: 80, height: 17)
        container.addSubview(complianceLabel)
        
        let compliancePopup = NSPopUpButton(frame: NSRect(x: 290, y: 31, width: 120, height: 25))
        compliancePopup.addItem(withTitle: "All")
        compliancePopup.addItem(withTitle: "Compliant")
        compliancePopup.addItem(withTitle: "Noncompliant")
        compliancePopup.addItem(withTitle: "InGracePeriod")
        container.addSubview(compliancePopup)
        controls["complianceState"] = compliancePopup
        
        // Device Type filter
        let deviceTypeLabel = NSTextField(labelWithString: "Device Type:")
        deviceTypeLabel.frame = NSRect(x: 0, y: 8, width: 80, height: 17)
        container.addSubview(deviceTypeLabel)
        
        let deviceTypePopup = NSPopUpButton(frame: NSRect(x: 90, y: 6, width: 120, height: 25))
        deviceTypePopup.addItem(withTitle: "All")
        deviceTypePopup.addItem(withTitle: "Desktop")
        deviceTypePopup.addItem(withTitle: "Windows")
        deviceTypePopup.addItem(withTitle: "Mac")
        deviceTypePopup.addItem(withTitle: "MacMDM")
        deviceTypePopup.addItem(withTitle: "iPhone")
        deviceTypePopup.addItem(withTitle: "iPad")
        deviceTypePopup.addItem(withTitle: "Android")
        deviceTypePopup.addItem(withTitle: "AndroidForWork")
        deviceTypePopup.addItem(withTitle: "AndroidEnterprise")
        deviceTypePopup.addItem(withTitle: "CloudPC")
        deviceTypePopup.addItem(withTitle: "Linux")
        container.addSubview(deviceTypePopup)
        controls["deviceType"] = deviceTypePopup
        
        return controls
    }
    
    /// Extracts filter values from UI controls
    /// - Parameter controls: Dictionary of filter controls
    /// - Returns: Dictionary of filter values
    private func extractFilterValues(from controls: [String: NSControl]) -> [String: String] {
        var filters: [String: String] = [:]
        
        for (key, control) in controls {
            if let popup = control as? NSPopUpButton {
                let selectedTitle = popup.titleOfSelectedItem ?? "All"
                
                // Handle compliance state for Devices report (uses string values)
                if key == "compliantState" && selectedTitle != "All" {
                    filters[key] = selectedTitle
                }
                // Handle compliance state for device compliance/non-compliance reports (uses numeric values)
                else if key == "complianceState" && selectedTitle != "All" {
                    switch selectedTitle {
                    case "Compliant":
                        filters[key] = "1"
                    case "Noncompliant":
                        filters[key] = "2"
                    case "InGracePeriod":
                        filters[key] = "0"
                    default:
                        break // Don't add filter for "All" or unknown values
                    }
                }
                // Handle management state mapping to numeric values
                else if key == "managementState" && selectedTitle != "All" {
                    switch selectedTitle {
                    case "Managed":
                        filters[key] = "0"
                    case "Retire Pending":
                        filters[key] = "1"
                    case "Wipe Pending":
                        filters[key] = "3"
                    case "Unhealthy":
                        filters[key] = "5"
                    case "Discovered":
                        filters[key] = "11"
                    default:
                        break // Don't add filter for "All" or unknown values
                    }
                }
                // Handle device type mapping to numeric values
                else if key == "deviceType" && selectedTitle != "All" {
                    switch selectedTitle {
                    case "Desktop":
                        filters[key] = "0"
                    case "Windows":
                        filters[key] = "1"
                    case "WinMO6":
                        filters[key] = "2"
                    case "Nokia":
                        filters[key] = "3"
                    case "WindowsPhone":
                        filters[key] = "4"
                    case "Mac":
                        filters[key] = "5"
                    case "WinCE":
                        filters[key] = "6"
                    case "WinEmbedded":
                        filters[key] = "7"
                    case "iPhone":
                        filters[key] = "8"
                    case "iPad":
                        filters[key] = "9"
                    case "iPod":
                        filters[key] = "10"
                    case "Android":
                        filters[key] = "11"
                    case "iSocConsumer":
                        filters[key] = "12"
                    case "Unix":
                        filters[key] = "13"
                    case "MacMDM":
                        filters[key] = "14"
                    case "HoloLens":
                        filters[key] = "15"
                    case "SurfaceHub":
                        filters[key] = "16"
                    case "AndroidForWork":
                        filters[key] = "17"
                    case "AndroidEnterprise":
                        filters[key] = "18"
                    case "Windows10x":
                        filters[key] = "19"
                    case "AndroidnGMS":
                        filters[key] = "20"
                    case "CloudPC":
                        filters[key] = "21"
                    case "Linux":
                        filters[key] = "22"
                    default:
                        break // Don't add filter for "All" or unknown values
                    }
                }
                // Handle owner type mapping to numeric values
                else if key == "ownerType" && selectedTitle != "All" {
                    switch selectedTitle {
                    case "Company":
                        filters[key] = "1"
                    case "Personal":
                        filters[key] = "2"
                    default:
                        break // Don't add filter for "All" or unknown values
                    }
                }
                // Handle platform filter (uses string values for AppInvRawData)
                else if key == "platform" && selectedTitle != "All" {
                    // For AppInvRawData report, platform uses specific string values
                    switch selectedTitle {
                    case "Windows":
                        filters[key] = "Windows"
                    case "MacOS":
                        filters[key] = "MacOS"
                    case "IOS":
                        filters[key] = "IOS"
                    case "AndroidWorkProfile":
                        filters[key] = "AndroidWorkProfile"
                    case "AndroidFullyManagedDedicated":
                        filters[key] = "AndroidFullyManagedDedicated"
                    case "AndroidDeviceAdministrator":
                        filters[key] = "AndroidDeviceAdministrator"
                    case "Other":
                        filters[key] = "Other"
                    default:
                        filters[key] = selectedTitle
                    }
                } else if selectedTitle != "All" {
                    filters[key] = selectedTitle
                }
            } else if let textField = control as? NSTextField {
                let value = textField.stringValue.trimmingCharacters(in: .whitespacesAndNewlines)
                if !value.isEmpty {
                    filters[key] = value
                }
            }
        }
        
        return filters
    }
    
    
    // MARK: - Helper Methods
    
    /// Displays an error alert
    /// - Parameter message: The error message to display
    private func showError(_ message: String) {
        let alert = NSAlert()
        alert.alertStyle = .warning
        alert.messageText = "Error"
        alert.informativeText = message
        alert.addButton(withTitle: "OK")
        alert.runModal()
    }
    
    /// Displays a success alert
    /// - Parameter message: The success message to display
    private func showSuccess(_ message: String) {
        let alert = NSAlert()
        alert.alertStyle = .informational
        alert.messageText = "Success"
        alert.informativeText = message
        alert.addButton(withTitle: "OK")
        alert.runModal()
    }
    
    // MARK: - Scheduled Reports
    
    /// Shows the schedule report dialog for the currently selected report
    private func showScheduleReportDialog() {
        let reportNameAndType = getReportNameAndType()
        guard let reportType = reportNameAndType?.reportType,
              let reportName = reportNameAndType?.reportName else {
            showError("Please select a report type first")
            return
        }
        
        // Create a new scheduled report with the selected report type
        let storyboard = NSStoryboard(name: "IntuneReports", bundle: nil)
        guard let editorVC = storyboard.instantiateController(withIdentifier: "ReportScheduleEditorViewController") as? ReportScheduleEditorViewController else {
            showError("Failed to load schedule editor")
            return
        }
        
        // Configure the editor for a new report based on current selection
        var newReport = ScheduledReport(name: "\(reportName) Schedule", reportType: reportType, reportDisplayName: reportName)
        
        // Pre-populate with current filter selections if any
        let reportDefinition = ReportRegistry.shared.getReportDefinition(for: reportType)
        if reportDefinition?.supportedFilters.isEmpty == false {
            // In a full implementation, we could extract current filter state from the export dialog
            // For now, start with empty filters
        }
        
        editorVC.scheduledReport = nil // Ensure it's treated as new
        
        editorVC.onSaveComplete = { [weak self] savedReport in
            self?.showSuccess("Scheduled report '\(savedReport.name)' created successfully")
            Logger.info("Created scheduled report: \(savedReport.name)", category: .core, toUserDirectory: true)
        }
        
        editorVC.onCancel = {
            Logger.info("Scheduled report creation cancelled", category: .core, toUserDirectory: true)
        }
        
        presentAsSheet(editorVC)
    }
    
    /// Shows the schedule management window
    private func showScheduleManagementWindow() {
        let storyboard = NSStoryboard(name: "IntuneReports", bundle: nil)
        guard let managementVC = storyboard.instantiateController(withIdentifier: "ScheduledReportsManagementViewController") as? ScheduledReportsManagementViewController else {
            showError("Failed to load schedule management window")
            return
        }
        
        let windowController = NSWindowController()
        let window = NSWindow(contentViewController: managementVC)
        window.title = "Scheduled Reports Manager"
        window.setContentSize(NSSize(width: 800, height: 600))
        window.center()
        windowController.window = window
        windowController.showWindow(self)
        
        // Keep a reference to prevent deallocation
        // In a production app, you'd manage this differently
        objc_setAssociatedObject(self, "scheduleManagementWindow", windowController, .OBJC_ASSOCIATION_RETAIN)
    }
    
    /// Updates the UI state for schedule-related buttons
    private func updateScheduleButtonsState() {
        let hasReportSelected = selectedReportType != nil
        
        // Check Azure Storage configurations via XPC
        XPCManager.shared.getAzureStorageConfigurationNames { availableConfigs in
            DispatchQueue.main.async {
                let hasAzureStorage = !availableConfigs.isEmpty
                self.scheduleReportButton.isEnabled = hasReportSelected && hasAzureStorage
                
                if !hasAzureStorage {
                    self.scheduleReportButton.toolTip = "Configure Azure Storage in Settings to enable report scheduling"
                } else {
                    self.scheduleReportButton.toolTip = nil
                }
            }
        }
    }

}<|MERGE_RESOLUTION|>--- conflicted
+++ resolved
@@ -35,14 +35,8 @@
     /// Export start time for elapsed time tracking
     private var exportStartTime: Date?
     
-<<<<<<< HEAD
     /// Variable to set so the popup reports menu selects that menu item when the view opens
     var preselectedReport: String?
-=======
-    /// Currently selected report type
-    private var selectedReportType: String?
-    
->>>>>>> cc149c82
     
     // MARK: - View Lifecycle
     /// Lifecycle callback invoked when the view loads.
